--- conflicted
+++ resolved
@@ -51,16 +51,9 @@
 }
 
 group = 'org.jetbrains.teamcity'
-<<<<<<< HEAD
-if (rootProject.hasProperty('teamcity')) {
-    version = rootProject['teamcity']['build.number']
-} else if (hasProperty("buildNumber")) {
-    version = "$buildNumber"
-=======
 if (hasProperty("buildCounter")) {
     ext.projectVersion = projectVersion + "." + buildCounter
     println "##teamcity[buildNumber '${ext.projectVersion}']"
->>>>>>> 62e86af7
 } else {
     ext.projectVersion = projectVersion + '.9999-SNAPSHOT'
 }
