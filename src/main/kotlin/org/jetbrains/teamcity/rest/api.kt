package org.jetbrains.teamcity.rest

import java.io.File
import java.util.*

abstract class TeamCityInstance {
    abstract fun withLogResponses() : TeamCityInstance

    abstract fun builds(): BuildLocator

    abstract fun build(id: BuildId): Build
    abstract fun build(buildType: BuildConfigurationId, number: String): Build?
    abstract fun buildConfiguration(id: BuildConfigurationId): BuildConfiguration
    abstract fun vcsRoots(): VcsRootLocator
    abstract fun vcsRoot(id: VcsRootId): VcsRoot
    abstract fun project(id: ProjectId): Project
    abstract fun rootProject(): Project

    companion object {
        @JvmStatic
        fun guestAuth(serverUrl: String): TeamCityInstance = createGuestAuthInstance(serverUrl)

        @JvmStatic
        fun httpAuth(serverUrl: String, username: String, password: String): TeamCityInstance
                = createHttpAuthInstance(serverUrl, username, password)
    }
}

interface VcsRootLocator {
    fun list(): List<VcsRoot>
}

interface BuildLocator {
    fun fromConfiguration(buildConfigurationId: BuildConfigurationId): BuildLocator

    /**
     * By default only successful builds are returned, call this method to include failed builds as well.
     */
    fun withAnyStatus() : BuildLocator

    fun withStatus(status: BuildStatus): BuildLocator
    fun withTag(tag: String): BuildLocator

    fun withBranch(branch: String): BuildLocator

    /**
     * By default only builds from the default branch are returned, call this method to include builds from all branches.
     */
    fun withAllBranches() : BuildLocator

    fun pinnedOnly(): BuildLocator

    fun limitResults(count: Int): BuildLocator

    fun latest(): Build?
    fun list(): List<Build>
}

data class ProjectId(val stringId: String)

data class BuildId(val stringId: String)

data class ChangeId(val stringId: String)

data class BuildConfigurationId(val stringId: String)

data class VcsRootId(val stringId: String)

interface Project {
    val id: ProjectId
    val name: String
    val archived: Boolean
    val parentProjectId: ProjectId

    fun fetchChildProjects(): List<Project>
    fun fetchBuildConfigurations(): List<BuildConfiguration>
    fun fetchParameters(): List<Parameter>

    fun setParameter(name: String, value: String)
}

interface BuildConfiguration {
    val id: BuildConfigurationId
    val name: String
    val projectId: ProjectId
    val paused: Boolean

    fun fetchBuildTags(): List<String>

<<<<<<< HEAD
    fun fetchFinishBuildTriggers(): List<FinishBuildTrigger>
=======
    fun fetchArtifactDependencies(): List<ArtifactDependency>
>>>>>>> 2867b6a1

    fun setParameter(name: String, value: String)
}

interface Parameter {
    val name: String
    val value: String?
    val own: Boolean
}

interface Branch {
    val name : String?
    val isDefault : Boolean
}

interface Build {
    val id: BuildId
    val buildTypeId: String
    val buildNumber: String
    val status: BuildStatus
    val branch : Branch

    fun fetchStatusText(): String
    fun fetchQueuedDate(): Date
    fun fetchStartDate(): Date
    fun fetchFinishDate(): Date

    fun fetchParameters(): List<Parameter>

    fun fetchRevisions(): List<Revision>

    fun fetchChanges(): List<Change>

    fun fetchPinInfo(): PinInfo?

    fun fetchTriggeredInfo(): TriggeredInfo?

    fun addTag(tag: String)
    fun pin(comment: String = "pinned via REST API")
    fun unpin(comment: String = "unpinned via REST API")
    fun getArtifacts(parentPath: String = ""): List<BuildArtifact>
    fun findArtifact(pattern: String, parentPath: String = ""): BuildArtifact
    fun downloadArtifacts(pattern: String, outputDir: File)
    fun downloadArtifact(artifactPath: String, output: File)
}

interface Change {
    val id: ChangeId
    val version: String
    val username: String
    val user: User?
    val date: Date
    val comment: String
}

interface User {
    val id: String
    val username: String
    val name: String
}

interface BuildArtifact {
    val fileName: String
    val size: Long?
    val modificationTime: Date

    fun download(output: File)
}

interface VcsRoot {
    val id: VcsRootId
    val name: String
}

enum class BuildStatus {
    SUCCESS,
    FAILURE,
    ERROR
}

interface PinInfo {
    val user: User
    val time: Date
}

interface Revision {
    val version: String
    val vcsBranchName: String
    val vcsRoot: VcsRoot
}

interface TriggeredInfo {
    val user: User?
    val build: Build?
}

<<<<<<< HEAD
interface FinishBuildTrigger {
    val initiatedBuildConfiguration: BuildConfigurationId
    val afterSuccessfulBuildOnly: Boolean
    val includedBranchPatterns: Set<String>
    val excludedBranchPatterns: Set<String>
=======
interface ArtifactDependency {
    val dependsOnBuildConfiguration: BuildConfiguration
    val branch: String?
    val artifactRules: List<ArtifactRule>
    val cleanDestinationDirectory: Boolean
}

interface ArtifactRule {
    val include: Boolean
    /**
     * Specific file, directory, or wildcards to match multiple files can be used. Ant-like wildcards are supported.
     */
    val sourcePath: String
    /**
     * Follows general rules for sourcePath: ant-like wildcards are allowed.
     */
    val archivePath: String?
    /**
     * Destination directory where files are to be placed.
     */
    val destinationPath: String?
>>>>>>> 2867b6a1
}<|MERGE_RESOLUTION|>--- conflicted
+++ resolved
@@ -87,11 +87,9 @@
 
     fun fetchBuildTags(): List<String>
 
-<<<<<<< HEAD
     fun fetchFinishBuildTriggers(): List<FinishBuildTrigger>
-=======
+
     fun fetchArtifactDependencies(): List<ArtifactDependency>
->>>>>>> 2867b6a1
 
     fun setParameter(name: String, value: String)
 }
@@ -188,13 +186,12 @@
     val build: Build?
 }
 
-<<<<<<< HEAD
 interface FinishBuildTrigger {
     val initiatedBuildConfiguration: BuildConfigurationId
     val afterSuccessfulBuildOnly: Boolean
     val includedBranchPatterns: Set<String>
     val excludedBranchPatterns: Set<String>
-=======
+
 interface ArtifactDependency {
     val dependsOnBuildConfiguration: BuildConfiguration
     val branch: String?
@@ -216,5 +213,4 @@
      * Destination directory where files are to be placed.
      */
     val destinationPath: String?
->>>>>>> 2867b6a1
 }