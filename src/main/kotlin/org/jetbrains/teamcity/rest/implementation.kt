--- conflicted
+++ resolved
@@ -203,19 +203,17 @@
 
     override fun fetchBuildTags(): List<String> = service.buildTypeTags(id.stringId).tag!!.map { it.name!! }
 
-<<<<<<< HEAD
     override fun fetchFinishBuildTriggers():
             List<FinishBuildTrigger> = service.buildTypeTriggers(id.stringId)
                                               .trigger
                                               ?.filter { it.type == "buildDependencyTrigger" }
                                               ?.map { FinishBuildTriggerImpl(it) }.orEmpty()
-=======
+
     override fun fetchArtifactDependencies():
             List<ArtifactDependency> = service.buildTypeArtifactDependencies(id.stringId)
                                               .`artifact-dependency`
                                               ?.filter { it.disabled == false }
                                               ?.map { ArtifactDependencyImpl(it, service) }.orEmpty()
->>>>>>> 2867b6a1
 
     override fun setParameter(name: String, value: String) {
         LOG.info("Setting parameter $name=$value in ${bean.id}")
@@ -287,7 +285,6 @@
         get() = bean.own
 }
 
-<<<<<<< HEAD
 private class FinishBuildTriggerImpl(private val bean: TriggerBean) : FinishBuildTrigger {
     override val initiatedBuildConfiguration: BuildConfigurationId
         get() = BuildConfigurationId(bean.properties?.property?.find { it.name == "dependsOn" }?.value!!)
@@ -307,7 +304,7 @@
 
     override val excludedBranchPatterns: Set<String>
         get() = HashSet(branchPatterns.filter { it.startsWith("-:") }.map { it.substringAfter(":") })
-=======
+
 private class ArtifactDependencyImpl(private val bean: ArtifactDependencyBean,
                                      private val service: TeamCityService) : ArtifactDependency {
 
@@ -341,7 +338,6 @@
 
     override val destinationPath: String?
         get() = pathRule.substringAfter("=>", "").let { if (it != "") it else null }
->>>>>>> 2867b6a1
 }
 
 private class RevisionImpl(private val bean: RevisionBean) : Revision {
