--- conflicted
+++ resolved
@@ -59,13 +59,11 @@
     fun buildTypeTags(@Path("id") buildTypeId: String): TagsBean
 
     @Headers("Accept: application/json")
-<<<<<<< HEAD
     @GET("/app/rest/buildTypes/id:{id}/triggers")
     fun buildTypeTriggers(@Path("id") buildTypeId: String): TriggersBean
-=======
+
     @GET("/app/rest/buildTypes/id:{id}/artifact-dependencies")
     fun buildTypeArtifactDependencies(@Path("id") buildTypeId: String): ArtifactDependenciesBean
->>>>>>> 2867b6a1
 
     @PUT("/app/rest/projects/id:{id}/parameters/{name}")
     fun setProjectParameter(@Path("id") projectId: String, @Path("name") name: String, @Body value: TypedString): Response
@@ -143,7 +141,6 @@
     var tag: List<TagBean>? = ArrayList()
 }
 
-<<<<<<< HEAD
 internal class TriggerBean {
     var id: String? = null
     var type: String? = null
@@ -152,7 +149,7 @@
 
 internal class TriggersBean {
     var trigger: List<TriggerBean>? = ArrayList()
-=======
+
 internal class ArtifactDependencyBean{
     var id: String? = null
     var type: String? = null
@@ -164,7 +161,6 @@
 
 internal class ArtifactDependenciesBean{
     var `artifact-dependency`: List<ArtifactDependencyBean>? = ArrayList()
->>>>>>> 2867b6a1
 }
 
 internal class ProjectBean {
