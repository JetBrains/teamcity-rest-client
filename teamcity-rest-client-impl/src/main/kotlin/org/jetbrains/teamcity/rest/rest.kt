--- conflicted
+++ resolved
@@ -199,12 +199,8 @@
     var startDate: String? = null
     var finishDate: String? = null
 
-<<<<<<< HEAD
     var `running-info`: BuildRunningInfoBean? = null
-
-=======
     var tags: TagsBean? = null
->>>>>>> 50e3a5e8
     var revisions: RevisionsBean? = null
 
     var pinInfo: PinInfoBean? = null
