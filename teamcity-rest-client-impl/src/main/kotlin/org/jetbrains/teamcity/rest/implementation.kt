@file:Suppress("RemoveRedundantBackticks", "OverridingDeprecatedMember")

package org.jetbrains.teamcity.rest

import com.google.gson.Gson
import com.jakewharton.retrofit.Ok3Client
import okhttp3.Interceptor
import okhttp3.OkHttpClient
import okhttp3.Response
import org.apache.commons.codec.binary.Base64
import org.slf4j.LoggerFactory
import retrofit.RestAdapter
import retrofit.converter.GsonConverter
import retrofit.mime.TypedString
import java.io.*
import java.net.HttpURLConnection
import java.net.URLEncoder
import java.time.Duration
import java.time.Instant
import java.time.ZoneOffset
import java.time.ZonedDateTime
import java.time.format.DateTimeFormatter
import java.util.*
import java.util.concurrent.TimeUnit
import javax.xml.stream.XMLOutputFactory
import javax.xml.stream.XMLStreamWriter
import kotlin.math.min

private val LOG = LoggerFactory.getLogger("teamcity-rest-client")

private val teamCityServiceDateFormat = DateTimeFormatter.ofPattern("yyyyMMdd'T'HHmmssZ", Locale.ENGLISH)

internal fun createGuestAuthInstance(serverUrl: String): TeamCityInstanceImpl {
    return TeamCityInstanceImpl(serverUrl.trimEnd('/'), "guestAuth", null, false)
}

internal fun createHttpAuthInstance(serverUrl: String, username: String, password: String): TeamCityInstanceImpl {
    val authorization = Base64.encodeBase64String("$username:$password".toByteArray())
    return TeamCityInstanceImpl(serverUrl.trimEnd('/'), "httpAuth", authorization, false)
}

private class RetryInterceptor : Interceptor {
    private fun Response.retryRequired(): Boolean {
        val code = code()
        if (code < 400) return false

        // Do not retry non-GET methods, their result may be not idempotent
        if (request().method() != "GET") return false

        return  code == HttpURLConnection.HTTP_CLIENT_TIMEOUT ||
                code == HttpURLConnection.HTTP_INTERNAL_ERROR ||
                code == HttpURLConnection.HTTP_BAD_GATEWAY ||
                code == HttpURLConnection.HTTP_UNAVAILABLE ||
                code == HttpURLConnection.HTTP_GATEWAY_TIMEOUT
    }

    override fun intercept(chain: Interceptor.Chain): Response {
        val request = chain.request()
        var response = chain.proceed(request)

        var tryCount = 0
        while (response.retryRequired() && tryCount < 3) {
            tryCount++
            LOG.warn("Request ${request.url()} is not successful, $tryCount sec waiting [$tryCount retry]")
            Thread.sleep((tryCount * 1000).toLong())
            response = chain.proceed(request)
        }

        return response
    }
}

private fun xml(init: XMLStreamWriter.() -> Unit): String {
    val stringWriter = StringWriter()
    val xmlStreamWriter = XMLOutputFactory.newFactory().createXMLStreamWriter(stringWriter)
    init(xmlStreamWriter)
    xmlStreamWriter.flush()
    return stringWriter.toString()
}

private fun XMLStreamWriter.element(name: String, init: XMLStreamWriter.() -> Unit): XMLStreamWriter {
    this.writeStartElement(name)
    this.init()
    this.writeEndElement()
    return this
}

private fun XMLStreamWriter.attribute(name: String, value: String) = writeAttribute(name, value)

private fun selectRestApiCountForPagedRequests(limitResults: Int?, pageSize: Int?): Int? {
    val reasonableMaxPageSize = 1024
    return pageSize ?: limitResults?.let { min(it, reasonableMaxPageSize) }
}

internal class TeamCityInstanceImpl(override val serverUrl: String,
                                    val authMethod: String,
                                    private val basicAuthHeader: String?,
                                    logResponses: Boolean) : TeamCityInstance() {
    override fun withLogResponses() = TeamCityInstanceImpl(serverUrl, authMethod, basicAuthHeader, true)

    private val restLog = LoggerFactory.getLogger(LOG.name + ".rest")

    private var client = OkHttpClient.Builder()
            .readTimeout(2, TimeUnit.MINUTES)
            .writeTimeout(2, TimeUnit.MINUTES)
            .connectTimeout(2, TimeUnit.MINUTES)
            .addInterceptor(RetryInterceptor())
            .build()

    internal val service = RestAdapter.Builder()
            .setClient(Ok3Client(client))
            .setEndpoint("$serverUrl/$authMethod")
            .setLog { restLog.debug(if (basicAuthHeader != null) it.replace(basicAuthHeader, "[REDACTED]") else it) }
            .setLogLevel(if (logResponses) RestAdapter.LogLevel.FULL else RestAdapter.LogLevel.HEADERS_AND_ARGS)
            .setRequestInterceptor { request ->
                if (basicAuthHeader != null) {
                    request.addHeader("Authorization", "Basic $basicAuthHeader")
                }
            }
            .setErrorHandler { retrofitError ->
                val responseText = try {
                    retrofitError.response.body.`in`().reader().use { it.readText() }
                } catch (t: Throwable) {
                    LOG.warn("Exception while reading error response text: ${t.message}", t)
                    ""
                }

                throw TeamCityConversationException("Failed to connect to ${retrofitError.url}: ${retrofitError.message} $responseText", retrofitError)
            }
            .build()
            .create(TeamCityService::class.java)

    override fun builds(): BuildLocator = BuildLocatorImpl(this)

    override fun investigations(): InvestigationLocator = InvestigationLocatorImpl(this)

    override fun build(id: BuildId): Build = BuildImpl(
            BuildBean().also { it.id = id.stringId }, false, this)

    override fun build(buildConfigurationId: BuildConfigurationId, number: String): Build? =
            BuildLocatorImpl(this).fromConfiguration(buildConfigurationId).withNumber(number).latest()

    override fun buildConfiguration(id: BuildConfigurationId): BuildConfiguration =
            BuildConfigurationImpl(BuildTypeBean().also { it.id = id.stringId }, false, this)

    override fun vcsRoots(): VcsRootLocator = VcsRootLocatorImpl(this)

    override fun vcsRoot(id: VcsRootId): VcsRoot = VcsRootImpl(service.vcsRoot(id.stringId), true, this)

    override fun project(id: ProjectId): Project = ProjectImpl(ProjectBean().let { it.id = id.stringId; it }, false, this)

    override fun rootProject(): Project = project(ProjectId("_Root"))

    override fun user(id: UserId): User =
            UserImpl(UserBean().also { it.id = id.stringId }, false, this)

    override fun user(userName: String): User {
        val bean = service.users("username:$userName")
        return UserImpl(bean, true, this)
    }

    override fun users(): UserLocator = UserLocatorImpl(this)

    override fun change(buildConfigurationId: BuildConfigurationId, vcsRevision: String): Change =
            ChangeImpl(service.change(
                    buildType = buildConfigurationId.stringId, version = vcsRevision), true, this)

    override fun change(id: ChangeId): Change =
            ChangeImpl(ChangeBean().also { it.id = id.stringId }, false, this)

    override fun buildQueue(): BuildQueue = BuildQueueImpl(this)

    override fun buildAgents(): BuildAgentLocator = BuildAgentLocatorImpl(this)

    override fun buildAgentPools(): BuildAgentPoolLocator = BuildAgentPoolLocatorImpl(this)

    override fun getWebUrl(projectId: ProjectId, branch: String?): String =
            project(projectId).getHomeUrl(branch = branch)

    override fun getWebUrl(buildConfigurationId: BuildConfigurationId, branch: String?): String =
            buildConfiguration(buildConfigurationId).getHomeUrl(branch = branch)

    override fun getWebUrl(buildId: BuildId): String =
            build(buildId).getHomeUrl()

    override fun getWebUrl(changeId: ChangeId, specificBuildConfigurationId: BuildConfigurationId?, includePersonalBuilds: Boolean?): String =
            change(changeId).getHomeUrl(
                    specificBuildConfigurationId = specificBuildConfigurationId,
                    includePersonalBuilds = includePersonalBuilds
            )

    override fun queuedBuilds(projectId: ProjectId?): List<Build> =
            buildQueue().queuedBuilds(projectId = projectId).toList()

    override fun testRuns(): TestRunsLocator = TestRunsLocatorImpl(this)
}

private fun <T> List<T>.toSequence(): Sequence<T> = object : Sequence<T> {
    override fun iterator(): Iterator<T> = this@toSequence.iterator()
}

private class BuildAgentLocatorImpl(private val instance: TeamCityInstanceImpl): BuildAgentLocator {
    override fun all(): Sequence<BuildAgent> =
        instance.service.agents().agent.map { BuildAgentImpl(it, false, instance) }.toSequence()
}

private class BuildAgentPoolLocatorImpl(private val instance: TeamCityInstanceImpl): BuildAgentPoolLocator {
    override fun all(): Sequence<BuildAgentPool> =
        instance.service.agentPools().agentPool.map { BuildAgentPoolImpl(it, false, instance) }.toSequence()
}

private class UserLocatorImpl(private val instance: TeamCityInstanceImpl): UserLocator {
    private var id: UserId? = null
    private var username: String? = null

    override fun withId(id: UserId): UserLocator {
        this.id = id
        return this
    }

    override fun withUsername(name: String): UserLocator {
        this.username = name
        return this
    }

    override fun all(): Sequence<User> {
        val idCopy = id
        val usernameCopy = username

        if (idCopy != null && usernameCopy != null) {
            throw IllegalArgumentException("UserLocator accepts only id or username, not both")
        }

        val locator = when {
            idCopy != null -> "id:${idCopy.stringId}"
            usernameCopy != null -> "username:$usernameCopy"
            else -> ""
        }

        return if (idCopy == null && usernameCopy == null) {
            instance.service.users().user.map { UserImpl(it, false, instance) }.toSequence()
        } else {
            val bean = instance.service.users(locator)
            listOf(UserImpl(bean, true, instance)).toSequence()
        }
    }

    override fun list(): List<User> = all().toList()
}

private class BuildLocatorImpl(private val instance: TeamCityInstanceImpl) : BuildLocator {
    private var buildConfigurationId: BuildConfigurationId? = null
    private var snapshotDependencyTo: BuildId? = null
    private var number: String? = null
    private var vcsRevision: String? = null
    private var since: Instant? = null
    private var until: Instant? = null
    private var status: BuildStatus? = BuildStatus.SUCCESS
    private var tags = ArrayList<String>()
<<<<<<< HEAD
    private var count: Int? = null
=======
    private var limitResults: Int? = null
>>>>>>> a5475c12
    private var pageSize: Int? = null
    private var branch: String? = null
    private var includeAllBranches = false
    private var pinnedOnly = false
    private var running: String? = null
    private var canceled: String? = null

    override fun fromConfiguration(buildConfigurationId: BuildConfigurationId): BuildLocatorImpl {
        this.buildConfigurationId = buildConfigurationId
        return this
    }

    override fun snapshotDependencyTo(buildId: BuildId): BuildLocator {
        this.snapshotDependencyTo = buildId
        return this
    }

    override fun withNumber(buildNumber: String): BuildLocator {
        this.number = buildNumber
        return this
    }

    override fun withVcsRevision(vcsRevision: String): BuildLocator {
        this.vcsRevision = vcsRevision
        return this
    }

    override fun includeFailed(): BuildLocator {
        status = null
        return this
    }

    override fun withStatus(status: BuildStatus): BuildLocator {
        this.status = status
        return this
    }

    override fun includeRunning(): BuildLocator {
        running = "any"
        return this
    }

    override fun onlyRunning(): BuildLocator {
        running = "true"
        return this
    }

    override fun includeCanceled(): BuildLocator {
        canceled = "any"
        return this
    }

    override fun onlyCanceled(): BuildLocator {
        canceled = "true"
        return this
    }

    override fun withTag(tag: String): BuildLocator {
        tags.add(tag)
        return this
    }

    override fun withBranch(branch: String): BuildLocator {
        this.branch = branch
        return this
    }

    override fun since(date: Instant): BuildLocator {
        this.since = date
        return this
    }

    override fun until(date: Instant): BuildLocator {
        this.until = date
        return this
    }

    override fun withAllBranches(): BuildLocator {
        if (branch != null) {
            LOG.warn("Branch is ignored because of #withAllBranches")
        }

        this.includeAllBranches = true
        return this
    }

    override fun pinnedOnly(): BuildLocator {
        this.pinnedOnly = true
        return this
    }

    override fun limitResults(count: Int): BuildLocator {
        this.limitResults = count
        return this
    }

    override fun pageSize(pageSize: Int): BuildLocator {
        this.pageSize = pageSize
        return this
    }

    override fun pageSize(pageSize: Int): BuildLocator {
        this.pageSize = pageSize
        return this
    }

    override fun latest(): Build? {
        return limitResults(1).all().firstOrNull()
    }

    override fun all(): Sequence<Build> {
<<<<<<< HEAD
        val count1 = count
        val pageSize1 = pageSize
=======
        val count = selectRestApiCountForPagedRequests(limitResults = limitResults, pageSize = pageSize)
>>>>>>> a5475c12

        val parameters = listOfNotNull(
                buildConfigurationId?.stringId?.let { "buildType:$it" },
                snapshotDependencyTo?.stringId?.let { "snapshotDependency:(to:(id:$it))" },
                number?.let { "number:$it" },
                running?.let { "running:$it" },
                canceled?.let { "canceled:$it" },
                vcsRevision?.let { "revision:$it" },
                status?.name?.let { "status:$it" },
                if (tags.isNotEmpty())
                    tags.joinToString(",", prefix = "tags:(", postfix = ")")
                else null,
                if (pinnedOnly) "pinned:true" else null,
<<<<<<< HEAD
                pageSize1?.let { "count:$it" },
=======
                count?.let { "count:$it" },
>>>>>>> a5475c12

                since?.let {"sinceDate:${teamCityServiceDateFormat.withZone(ZoneOffset.UTC).format(it)}"},
                until?.let {"untilDate:${teamCityServiceDateFormat.withZone(ZoneOffset.UTC).format(it)}"},

                if (!includeAllBranches)
                    branch?.let { "branch:$it" }
                else
                    "branch:default:any",

                // Always use default filter since sometimes TC automatically switches between
                // defaultFilter:true and defaultFilter:false
                // See BuildPromotionFinder.java in rest-api, setLocatorDefaults method
                "defaultFilter:true"
        )

        if (parameters.isEmpty()) {
            throw IllegalArgumentException("At least one parameter should be specified")
        }

        val sequence = lazyPaging(instance, {
            val buildLocator = parameters.joinToString(",")
            LOG.debug("Retrieving builds from ${instance.serverUrl} using query '$buildLocator'")
            return@lazyPaging instance.service.builds(buildLocator = buildLocator)
        }) { buildsBean ->
            Page(
                    data = buildsBean.build.map { BuildImpl(it, false, instance) },
                    nextHref = buildsBean.nextHref
            )
        }

        val limitResults1 = limitResults
        return if (limitResults1 != null) sequence.take(limitResults1) else sequence
    }

    override fun list(): List<Build> = all().toList()
    override fun withAnyStatus(): BuildLocator = includeFailed()
    override fun sinceDate(date: Date): BuildLocator = since(date.toInstant())
    override fun untilDate(date: Date): BuildLocator = until(date.toInstant())
}

private class InvestigationLocatorImpl(private val instance: TeamCityInstanceImpl) : InvestigationLocator {
    private var limitResults: Int? = null
    private var targetType: InvestigationTargetType? = null
    private var affectedProjectId: ProjectId? = null

    override fun limitResults(count: Int): InvestigationLocator {
        this.limitResults = count
        return this
    }

    override fun withTargetType(targetType: InvestigationTargetType): InvestigationLocator {
        this.targetType = targetType
        return this
    }

    override fun forProject(projectId: ProjectId): InvestigationLocator {
        this.affectedProjectId = projectId
        return this
    }

    override fun all(): Sequence<Investigation> {
        var investigationLocator : String? = null

        val parameters = listOfNotNull(
                limitResults?.let { "count:$it" },
                affectedProjectId?.let { "affectedProject:$it" },
                targetType?.let { "type:${it.value}" }
        )

        if (parameters.isNotEmpty()) {
            investigationLocator = parameters.joinToString(",")
            LOG.debug("Retrieving investigations from ${instance.serverUrl} using query '$investigationLocator'")
        }

        return instance.service
                .investigations(investigationLocator = investigationLocator)
                .investigation.map { InvestigationImpl(it, true, instance) }
                .toSequence()
    }

}

private class TestRunsLocatorImpl(private val instance: TeamCityInstanceImpl) : TestRunsLocator {
<<<<<<< HEAD
    private var count: Int? = null
=======
    private var limitResults: Int? = null
>>>>>>> a5475c12
    private var pageSize: Int? = null
    private var buildId: BuildId? = null
    private var testId: TestId? = null
    private var affectedProjectId: ProjectId? = null
    private var testStatus: TestStatus? = null

    override fun limitResults(count: Int): TestRunsLocator {
        this.limitResults = count
        return this
    }

    override fun pageSize(pageSize: Int): TestRunsLocator {
        this.pageSize= pageSize
        return this
    }

    override fun pageSize(pageSize: Int): TestRunsLocator {
        this.pageSize= pageSize
        return this
    }

    override fun forProject(projectId: ProjectId): TestRunsLocator {
        this.affectedProjectId = projectId
        return this
    }

    override fun forBuild(buildId: BuildId): TestRunsLocator {
        this.buildId = buildId
        return this
    }

    override fun forTest(testId: TestId): TestRunsLocator {
        this.testId = testId
        return this
    }

    override fun withStatus(testStatus: TestStatus): TestRunsLocator {
        this.testStatus = testStatus
        return this
    }

    override fun all(): Sequence<TestRun> {
<<<<<<< HEAD
        val count1 = count
        val pageSize1 = pageSize

=======
>>>>>>> a5475c12
        val statusLocator = when (testStatus) {
            null -> null
            TestStatus.FAILED -> "status:FAILURE"
            TestStatus.SUCCESSFUL -> "status:SUCCESS"
            TestStatus.IGNORED -> "ignored:true"
            TestStatus.UNKNOWN -> error("Unsupported filter by test status UNKNOWN")
        }

        val count = selectRestApiCountForPagedRequests(limitResults = limitResults, pageSize = pageSize)
        val parameters = listOfNotNull(
<<<<<<< HEAD
                pageSize1?.let { "count:$it" },
=======
                count?.let { "count:$it" },
>>>>>>> a5475c12
                affectedProjectId?.let { "affectedProject:$it" },
                buildId?.let { "build:$it" },
                testId?.let { "test:$it" },
                statusLocator
        )

        if (parameters.isEmpty()) {
            throw IllegalArgumentException("At least one parameter should be specified")
        }

        val sequence = lazyPaging(instance, {
            val testOccurrencesLocator = parameters.joinToString(",")
            LOG.debug("Retrieving test occurrences from ${instance.serverUrl} using query '$testOccurrencesLocator'")

            return@lazyPaging instance.service.testOccurrences(locator = testOccurrencesLocator, fields = TestOccurrenceBean.filter)
        }) { testOccurrencesBean ->
            Page(
                    data = testOccurrencesBean.testOccurrence.map { TestRunImpl(it) },
                    nextHref = testOccurrencesBean.nextHref
            )
        }

        val limitResults1 = limitResults
        return if (limitResults1 != null) sequence.take(limitResults1) else sequence
    }
}

private abstract class BaseImpl<TBean : IdBean>(
        private var bean: TBean,
        private var isFullBean: Boolean,
        protected val instance: TeamCityInstanceImpl) {
    init {
        if (bean.id == null) {
            throw IllegalStateException("bean.id should not be null")
        }
    }

    protected inline val idString
        get() = bean.id!!

    protected inline fun <T> notNull(getter: (TBean) -> T?): T =
            getter(bean) ?: getter(fullBean)!!

    protected inline fun <T> nullable(getter: (TBean) -> T?): T? =
            getter(bean) ?: getter(fullBean)

    val fullBean: TBean by lazy {
        if (!isFullBean) {
            bean = fetchFullBean()
            isFullBean = true
        }
        bean
    }

    abstract fun fetchFullBean(): TBean
    abstract override fun toString(): String

    override fun equals(other: Any?): Boolean {
        if (this === other) return true
        if (javaClass != other?.javaClass) return false

        return idString == (other as BaseImpl<*>).idString && instance === other.instance
    }

    override fun hashCode(): Int = idString.hashCode()
}


private class InvestigationImpl(
        bean: InvestigationBean,
        isFullProjectBean: Boolean,
        instance: TeamCityInstanceImpl) :
        BaseImpl<InvestigationBean>(bean, isFullProjectBean, instance), Investigation {
    override fun fetchFullBean(): InvestigationBean = instance.service.investigation(id.stringId)

    override fun toString(): String = "Investigation(id=$idString,state=$state)"

    override val id: InvestigationId
        get() = InvestigationId(idString)
    override val state: InvestigationState
        get() = notNull { it.state }
    override val assignee: User
        get() = UserImpl( notNull { it.assignee }, false, instance)
    override val reporter: User?
        get() {
            val assignment = nullable { it.assignment } ?: return null
            val userBean = assignment.user ?: return null
            return UserImpl( userBean, false, instance)
        }
    override val comment: String
        get() = notNull { it.assignment?.text ?: "" }
    override val resolveMethod: InvestigationResolveMethod
        get() {
            val asString = notNull { it.resolution?.type }
            if (asString == "whenFixed") {
                return InvestigationResolveMethod.WHEN_FIXED
            } else if (asString == "manually") {
                return InvestigationResolveMethod.MANUALLY
            }

            throw IllegalStateException("Properties are invalid")
        }
    override val targetType: InvestigationTargetType
        get() {
            val target = notNull { it.target}
            if (target.tests != null) return InvestigationTargetType.TEST
            if (target.problems != null) return InvestigationTargetType.BUILD_PROBLEM
            return InvestigationTargetType.BUILD_CONFIGURATION
        }

    override val testIds: List<TestId>?
        get() = nullable { it.target?.tests?.test?.map { x -> TestId(notNull { x.id })} }

    override val problemIds: List<BuildProblemId>?
        get() = nullable { it.target?.problems?.problem?.map { x -> BuildProblemId(notNull { x.id })} }

    override val scope: InvestigationScope
        get() {
            val scope = notNull { it.scope }
            val project = scope.project?.let { bean -> ProjectImpl(bean, false, instance) }
            if (project != null) {
                return InvestigationScope.InProject(project)
            }

            /* neither teamcity.jetbrains nor buildserver contain more then one assignment build type */
            if (scope.buildTypes?.buildType != null && scope.buildTypes.buildType.size > 1) {
                throw IllegalStateException("more then one buildType")
            }
            val buildConfiguration = scope.buildTypes?.let { bean -> BuildConfigurationImpl(bean.buildType[0], false, instance) }
            if (buildConfiguration != null) {
                return InvestigationScope.InBuildConfiguration(buildConfiguration)
            }

            throw IllegalStateException("scope is missed in the bean")
        }
}

private class ProjectImpl(
        bean: ProjectBean,
        isFullProjectBean: Boolean,
        instance: TeamCityInstanceImpl) :
        BaseImpl<ProjectBean>(bean, isFullProjectBean, instance), Project {
    override fun fetchFullBean(): ProjectBean = instance.service.project(id.stringId)

    override fun toString(): String = "Project(id=$idString,name=$name)"

    override fun getHomeUrl(branch: String?): String =
            getUserUrlPage(instance.serverUrl, "project.html", projectId = id, branch = branch)

    override fun getTestHomeUrl(testId: TestId): String = getUserUrlPage(
            instance.serverUrl, "project.html",
            projectId = id,
            testNameId = testId,
            tab = "testDetails"
    )

    override val id: ProjectId
        get() = ProjectId(idString)

    override val name: String
        get() = notNull { it.name }

    override val archived: Boolean
        get() = nullable { it.archived } ?: false

    override val parentProjectId: ProjectId?
        get() = nullable { it.parentProjectId }?.let { ProjectId(it) }

    override val childProjects: List<Project> by lazy {
        fullBean.projects!!.project.map { ProjectImpl(it, false, instance) }
    }

    override val buildConfigurations: List<BuildConfiguration> by lazy {
        fullBean.buildTypes!!.buildType.map { BuildConfigurationImpl(it, false, instance) }
    }

    override val parameters: List<Parameter> by lazy {
        fullBean.parameters!!.property!!.map { ParameterImpl(it) }
    }

    override fun setParameter(name: String, value: String) {
        LOG.info("Setting parameter $name=$value in ProjectId=$idString")
        instance.service.setProjectParameter(id.stringId, name, TypedString(value))
    }

    override fun createProject(id: ProjectId, name: String): Project {
        val projectXmlDescription = xml {
            element("newProjectDescription") {
                attribute("name", name)
                attribute("id", id.stringId)
                element("parentProject") {
                    attribute("locator", "id:${this@ProjectImpl.id.stringId}")
                }
            }
        }

        val projectBean = instance.service.createProject(TypedString(projectXmlDescription))
        return ProjectImpl(projectBean, true, instance)
    }

    override fun createVcsRoot(id: VcsRootId, name: String, type: VcsRootType, properties: Map<String, String>): VcsRoot {
        val vcsRootDescriptionXml = xml {
            element("vcs-root") {
                attribute("name", name)
                attribute("id", id.stringId)
                attribute("vcsName", type.stringType)

                element("project") {
                    attribute("id", this@ProjectImpl.idString)
                }

                element("properties") {
                    properties.entries.sortedBy { it.key }.forEach {
                        element("property") {
                            attribute("name", it.key)
                            attribute("value", it.value)
                        }
                    }
                }
            }
        }

        val vcsRootBean = instance.service.createVcsRoot(TypedString(vcsRootDescriptionXml))
        return VcsRootImpl(vcsRootBean, true, instance)
    }

    override fun createBuildConfiguration(buildConfigurationDescriptionXml: String): BuildConfiguration {
        val bean = instance.service.createBuildType(TypedString(buildConfigurationDescriptionXml))
        return BuildConfigurationImpl(bean, false, instance)
    }

    override fun getWebUrl(branch: String?): String = getHomeUrl(branch = branch)
    override fun fetchChildProjects(): List<Project> = childProjects
    override fun fetchBuildConfigurations(): List<BuildConfiguration> = buildConfigurations
    override fun fetchParameters(): List<Parameter> = parameters
}

private class BuildConfigurationImpl(bean: BuildTypeBean,
                                     isFullBean: Boolean,
                                     instance: TeamCityInstanceImpl) :
        BaseImpl<BuildTypeBean>(bean, isFullBean, instance), BuildConfiguration {
    override fun fetchFullBean(): BuildTypeBean = instance.service.buildConfiguration(idString)

    override fun toString(): String = "BuildConfiguration(id=$idString,name=$name)"

    override fun getHomeUrl(branch: String?): String = getUserUrlPage(
            instance.serverUrl, "viewType.html", buildTypeId = id, branch = branch)

    override val name: String
        get() = notNull { it.name }

    override val projectId: ProjectId
        get() = ProjectId(notNull { it.projectId })

    override val id: BuildConfigurationId
        get() = BuildConfigurationId(idString)

    override val paused: Boolean
        get() = nullable { it.paused } ?: false // TC won't return paused:false field

    override val buildTags: List<String> by lazy {
        instance.service.buildTypeTags(idString).tag!!.map { it.name!! }
    }

    override val finishBuildTriggers: List<FinishBuildTrigger> by lazy {
        instance.service.buildTypeTriggers(idString)
                .trigger
                ?.filter { it.type == "buildDependencyTrigger" }
                ?.map { FinishBuildTriggerImpl(it) }.orEmpty()
    }

    override val artifactDependencies: List<ArtifactDependency> by lazy {
        instance.service
                .buildTypeArtifactDependencies(idString)
                .`artifact-dependency`
                ?.filter { it.disabled == false }
                ?.map { ArtifactDependencyImpl(it, true, instance) }.orEmpty()
    }

    override fun setParameter(name: String, value: String) {
        LOG.info("Setting parameter $name=$value in BuildConfigurationId=$idString")
        instance.service.setBuildTypeParameter(idString, name, TypedString(value))
    }

    override var buildCounter: Int
        get() = getSetting("buildNumberCounter")?.toIntOrNull()
                ?: throw TeamCityQueryException("Cannot get 'buildNumberCounter' setting for $idString")
        set(value) {
            LOG.info("Setting build counter to '$value' in BuildConfigurationId=$idString")
            instance.service.setBuildTypeSettings(idString, "buildNumberCounter", TypedString(value.toString()))
        }

    override var buildNumberFormat: String
        get() = getSetting("buildNumberPattern")
                ?: throw TeamCityQueryException("Cannot get 'buildNumberPattern' setting for $idString")
        set(value) {
            LOG.info("Setting build number format to '$value' in BuildConfigurationId=$idString")
            instance.service.setBuildTypeSettings(idString, "buildNumberPattern", TypedString(value))
        }

    private fun getSetting(settingName: String) =
            nullable { it.settings }?.property?.firstOrNull { it.name == settingName }?.value

    override fun runBuild(parameters: Map<String, String>?,
                          queueAtTop: Boolean,
                          cleanSources: Boolean,
                          rebuildAllDependencies: Boolean,
                          comment: String?,
                          logicalBranchName: String?,
                          personal: Boolean): Build {
        val request = TriggerBuildRequestBean()

        request.buildType = BuildTypeBean().apply { id = this@BuildConfigurationImpl.idString }
        request.branchName = logicalBranchName
        comment?.let { commentText -> request.comment = CommentBean().apply { text = commentText } }
        request.personal = personal
        request.triggeringOptions = TriggeringOptionsBean().apply {
            this.cleanSources = cleanSources
            this.rebuildAllDependencies = rebuildAllDependencies
            this.queueAtTop = queueAtTop
        }
        parameters?.let { parametersMap ->
            val parametersBean = ParametersBean(parametersMap.map { ParameterBean(it.key, it.value) })
            request.properties = parametersBean
        }

        val triggeredBuildBean = instance.service.triggerBuild(request)
        return instance.build(BuildId(triggeredBuildBean.id!!.toString()))
    }

    override fun getWebUrl(branch: String?): String = getHomeUrl(branch = branch)
    override fun fetchBuildTags(): List<String> = buildTags
    override fun fetchFinishBuildTriggers(): List<FinishBuildTrigger> = finishBuildTriggers
    override fun fetchArtifactDependencies(): List<ArtifactDependency> = artifactDependencies
}

private class VcsRootLocatorImpl(private val instance: TeamCityInstanceImpl) : VcsRootLocator {
    override fun all(): Sequence<VcsRoot> {
        return lazyPaging(instance, {
            LOG.debug("Retrieving vcs roots from ${instance.serverUrl}")
            return@lazyPaging instance.service.vcsRoots()
        }) { vcsRootsBean ->
            Page(
                    data = vcsRootsBean.`vcs-root`.map { VcsRootImpl(it, false, instance) },
                    nextHref = vcsRootsBean.nextHref
            )
        }
    }

    override fun list(): List<VcsRoot> = all().toList()
}

private class ChangeImpl(bean: ChangeBean,
                         isFullBean: Boolean,
                         instance: TeamCityInstanceImpl) :
        BaseImpl<ChangeBean>(bean, isFullBean, instance), Change {
    override fun fetchFullBean(): ChangeBean = instance.service.change(changeId = idString)

    override fun getHomeUrl(specificBuildConfigurationId: BuildConfigurationId?, includePersonalBuilds: Boolean?): String = getUserUrlPage(
            instance.serverUrl, "viewModification.html",
            modId = id,
            buildTypeId = specificBuildConfigurationId,
            personal = includePersonalBuilds)

    override fun firstBuilds(): List<Build> =
            instance.service
                    .changeFirstBuilds(id.stringId)
                    .build
                    .map { BuildImpl(it, false, instance) }

    override val id: ChangeId
        get() = ChangeId(idString)

    override val version: String
        get() = notNull { it.version }

    override val username: String
        get() = notNull { it.username }

    override val user: User?
        get() = nullable { it.user }?.let { UserImpl(it, false, instance) }

    override val dateTime: ZonedDateTime
        get() = ZonedDateTime.parse(notNull { it.date }, teamCityServiceDateFormat)

    override val comment: String
        get() = notNull { it.comment }

    override fun toString() =
            "Change(id=$id, version=$version, username=$username, user=$user, date=$dateTime, comment=$comment)"

    override fun getWebUrl(specificBuildConfigurationId: BuildConfigurationId?, includePersonalBuilds: Boolean?): String =
            getHomeUrl(
                    specificBuildConfigurationId = specificBuildConfigurationId,
                    includePersonalBuilds = includePersonalBuilds
            )
    override val date: Date
        get() = Date.from(dateTime.toInstant())
}

private class UserImpl(bean: UserBean,
                       isFullBuildBean: Boolean,
                       instance: TeamCityInstanceImpl) :
        BaseImpl<UserBean>(bean, isFullBuildBean, instance), User {

    override fun fetchFullBean(): UserBean = instance.service.users("id:${id.stringId}")

    override val email: String?
        get() = nullable { it.email }

    override val id: UserId
        get() = UserId(idString)

    override val username: String
        get() = notNull { it.username }

    override val name: String?
        get() = nullable { it.name }

    override fun getHomeUrl(): String = getUserUrlPage(
            instance.serverUrl, "admin/editUser.html",
            userId = id
    )

    override fun toString(): String {
        return "User(id=${id.stringId}, username=$username)"
    }
}

private class PinInfoImpl(bean: PinInfoBean, instance: TeamCityInstanceImpl) : PinInfo {
    override val user = UserImpl(bean.user!!, false, instance)
    override val dateTime: ZonedDateTime = ZonedDateTime.parse(bean.timestamp!!, teamCityServiceDateFormat)
    override val time: Date = Date.from(dateTime.toInstant())
}

private class TriggeredImpl(private val bean: TriggeredBean,
                            private val instance: TeamCityInstanceImpl) : TriggeredInfo {
    override val user: User?
        get() = if (bean.user != null) UserImpl(bean.user!!, false, instance) else null
    override val build: Build?
        get() = if (bean.build != null) BuildImpl(bean.build, false, instance) else null
}

private class BuildCanceledInfoImpl(private val bean: BuildCanceledBean,
                                    private val instance: TeamCityInstanceImpl) : BuildCanceledInfo {
    override val cancelDateTime: ZonedDateTime
        get() = ZonedDateTime.parse(bean.timestamp!!, teamCityServiceDateFormat)
    override val user: User?
        get() = if (bean.user != null) UserImpl(bean.user!!, false, instance) else null
    override val cancelDate: Date
        get() = Date.from(cancelDateTime.toInstant())
}

private class ParameterImpl(private val bean: ParameterBean) : Parameter {
    override val name: String
        get() = bean.name!!

    override val value: String
        get() = bean.value!!

    override val own: Boolean
        get() = bean.own!!
}

private class FinishBuildTriggerImpl(private val bean: TriggerBean) : FinishBuildTrigger {
    override val initiatedBuildConfiguration: BuildConfigurationId
        get() = BuildConfigurationId(bean.properties?.property?.find { it.name == "dependsOn" }?.value!!)

    override val afterSuccessfulBuildOnly: Boolean
        get() = bean.properties?.property?.find { it.name == "afterSuccessfulBuildOnly" }?.value?.toBoolean() ?: false

    private val branchPatterns: List<String>
        get() = bean.properties
                    ?.property
                    ?.find { it.name == "branchFilter" }
                    ?.value
                    ?.split(" ").orEmpty()

    override val includedBranchPatterns: Set<String>
        get() = branchPatterns.filter { !it.startsWith("-:") }.mapTo(HashSet()) { it.substringAfter(":") }

    override val excludedBranchPatterns: Set<String>
        get() = branchPatterns.filter { it.startsWith("-:") }.mapTo(HashSet()) { it.substringAfter(":") }
}

private class ArtifactDependencyImpl(bean: ArtifactDependencyBean,
                                     isFullBean: Boolean,
                                     instance: TeamCityInstanceImpl) :
        BaseImpl<ArtifactDependencyBean>(bean, isFullBean, instance), ArtifactDependency {

    override fun fetchFullBean(): ArtifactDependencyBean {
        error("Not supported, ArtifactDependencyImpl should be created with full bean")
    }

    override fun toString(): String = "ArtifactDependency(buildConf=${dependsOnBuildConfiguration.id.stringId})"

    override val dependsOnBuildConfiguration: BuildConfiguration
        get() = BuildConfigurationImpl(notNull { it.`source-buildType` }, false, instance)

    override val branch: String?
        get () = findPropertyByName("revisionBranch")

    override val artifactRules: List<ArtifactRule>
        get() = findPropertyByName("pathRules")!!.split(' ').map { ArtifactRuleImpl(it) }

    override val cleanDestinationDirectory: Boolean
        get() = findPropertyByName("cleanDestinationDirectory")!!.toBoolean()

    private fun findPropertyByName(name: String): String? {
        return fullBean.properties?.property?.find { it.name == name }?.value
    }
}

private class BuildProblemImpl(private val bean: BuildProblemBean) : BuildProblem {
    override val id: BuildProblemId
        get() = BuildProblemId(bean.id!!)
    override val type: BuildProblemType
        get() = BuildProblemType(bean.type!!)
    override val identity: String
        get() = bean.identity!!

    override fun toString(): String =
        "BuildProblem(id=${id.stringId},type=$type,identity=$identity)"
}

private class BuildProblemOccurrenceImpl(private val bean: BuildProblemOccurrenceBean,
                                         private val instance: TeamCityInstanceImpl) : BuildProblemOccurrence {
    override val buildProblem: BuildProblem
        get() = BuildProblemImpl(bean.problem!!)
    override val build: Build
        get() = BuildImpl(bean.build!!, false, instance)
    override val details: String
        get() = bean.details ?: ""
    override val additionalData: String?
        get() = bean.additionalData

    override fun toString(): String =
        "BuildProblemOccurrence(build=${build.id},problem=$buildProblem,details=$details,additionalData=$additionalData)"
}

internal class ArtifactRuleImpl(private val pathRule: String) : ArtifactRule {
    override val include: Boolean
        get() = !pathRule.startsWith("-:")

    override val sourcePath: String
        get() = pathRule.substringBefore("=>").substringBefore("!").substringAfter(":")

    override val archivePath: String?
        get() = pathRule.substringBefore("=>").substringAfter("!", "").let { if (it != "") it else null }

    override val destinationPath: String?
        get() = pathRule.substringAfter("=>", "").let { if (it != "") it else null }
}

private class RevisionImpl(private val bean: RevisionBean) : Revision {
    override val version: String
        get() = bean.version!!

    override val vcsBranchName: String
        get() = bean.vcsBranchName!!

    override val vcsRootInstance: VcsRootInstance
        get() = VcsRootInstanceImpl(bean.`vcs-root-instance`!!)
}

private data class BranchImpl(
        override val name: String?,
        override val isDefault: Boolean) : Branch

private data class Page<out T>(val data: List<T>, val nextHref: String?)

private val CONVERTER = GsonConverter(Gson())

private inline fun <reified Bean, T> lazyPaging(instance: TeamCityInstanceImpl,
                                                crossinline getFirstBean: () -> Bean,
                                                crossinline convertToPage: (Bean) -> Page<T>): Sequence<T> {
    val initialValue = Page<T>(listOf(), null)
    return generateSequence(initialValue) { prev ->
        return@generateSequence when {
            prev === initialValue -> convertToPage(getFirstBean())
            prev.nextHref == null || prev.nextHref.isBlank() -> return@generateSequence null
            else -> {
                val path = prev.nextHref.removePrefix("/${instance.authMethod}/")
                val response = instance.service.root(path)
                val body = response.body ?: return@generateSequence null
                val bean = CONVERTER.fromBody(body, Bean::class.java) as Bean
                convertToPage(bean)
            }
        }
    }.mapNotNull { it.data }.flatten()
}

private class BuildImpl(bean: BuildBean,
                        isFullBean: Boolean,
                        instance: TeamCityInstanceImpl) :
        BaseImpl<BuildBean>(bean, isFullBean, instance), Build {
    override fun fetchFullBean(): BuildBean = instance.service.build(id.stringId)

    override fun getHomeUrl(): String = getUserUrlPage(
            instance.serverUrl, "viewLog.html",
            buildId = id
    )

    override val id: BuildId
        get() = BuildId(idString)

    override val buildConfigurationId: BuildConfigurationId
        get() = BuildConfigurationId(notNull { it.buildTypeId })

    override val buildNumber: String?
        get() = nullable { it.number }

    override val status: BuildStatus?
        get() = nullable { it.status }

    override val state: BuildState
        get() = try {
            val state = notNull { it.state }
            BuildState.valueOf(state.toUpperCase())
        } catch (e: IllegalArgumentException) {
            BuildState.UNKNOWN
        }

    override val branch: Branch
        get() {
            val branchName = nullable { it.branchName }
            val isDefaultBranch = nullable { it.defaultBranch }
            return BranchImpl(
                    name = branchName,
                    isDefault = isDefaultBranch ?: (branchName == null)
            )
        }

    override val name: String by lazy {
        bean.buildType?.name ?: instance.buildConfiguration(buildConfigurationId).name
    }

    override fun toString(): String {
        return "Build{id=$id, buildConfigurationId=$buildConfigurationId, buildNumber=$buildNumber, status=$status, branch=$branch}"
    }

    override val composite: Boolean?
        get() = fullBean.composite

    override val canceledInfo: BuildCanceledInfo?
        get() = fullBean.canceledInfo?.let { BuildCanceledInfoImpl(it, instance) }
    override val statusText: String?
        get() = fullBean.statusText
    override val queuedDateTime: ZonedDateTime
        get() = fullBean.queuedDate!!.let { ZonedDateTime.parse(it, teamCityServiceDateFormat) }
    override val startDateTime: ZonedDateTime?
        get() = fullBean.startDate?.let { ZonedDateTime.parse(it, teamCityServiceDateFormat) }
    override val finishDateTime: ZonedDateTime?
        get() = fullBean.finishDate?.let { ZonedDateTime.parse(it, teamCityServiceDateFormat) }

    override val runningInfo: BuildRunningInfo?
        get() = fullBean.`running-info`?.let { BuildRunningInfoImpl(it) }
    override val comment: BuildCommentInfo?
        get() = fullBean.comment?.let { BuildCommentInfoImpl(it, instance) }
    override val agent: BuildAgent?
        get() {
            val agentBean = fullBean.agent

            if (agentBean?.id == null)
                return null

            return BuildAgentImpl(agentBean, false, instance)
        }

    override val pinInfo get() = fullBean.pinInfo?.let { PinInfoImpl(it, instance) }
    override val triggeredInfo get() = fullBean.triggered?.let { TriggeredImpl(it, instance) }
    override val snapshotDependencies: List<Build> get() =
        fullBean.`snapshot-dependencies`?.build?.map { BuildImpl(it, false, instance) } ?: emptyList()

    override fun tests(status: TestStatus?): Sequence<TestRun> = testRuns(status)

    override fun testRuns(status: TestStatus?): Sequence<TestRun> = instance
            .testRuns()
            .forBuild(id)
            .let { if (status == null) it else it.withStatus(status) }
            .all()

    override val buildProblems: Sequence<BuildProblemOccurrence>
        get() = lazyPaging(instance, {
            return@lazyPaging instance.service.problemOccurrences(
                    locator = "build:(id:${id.stringId})",
                    fields = "\$long,problemOccurrence(\$long)")
        }) { occurrencesBean ->
            Page(
                    data = occurrencesBean.problemOccurrence.map { BuildProblemOccurrenceImpl(it, instance) },
                    nextHref = occurrencesBean.nextHref
            )
        }

    override val parameters: List<Parameter>
        get() = fullBean.properties!!.property!!.map { ParameterImpl(it) }
    override val tags: List<String>
        get() = fullBean.tags?.tag?.map { it.name!! } ?: emptyList()
    override val revisions: List<Revision>
        get() = fullBean.revisions!!.revision!!.map { RevisionImpl(it) }

    override val changes: List<Change>
        get() = instance.service.changes(
                "build:$idString",
                "change(id,version,username,user,date,comment)")
                .change!!.map { ChangeImpl(it, true, instance) }

    override fun addTag(tag: String) {
        LOG.info("Adding tag $tag to build $buildNumber (id:$idString)")
        instance.service.addTag(idString, TypedString(tag))
    }

    override fun pin(comment: String) {
        LOG.info("Pinning build $buildNumber (id:$idString)")
        instance.service.pin(idString, TypedString(comment))
    }

    override fun unpin(comment: String) {
        LOG.info("Unpinning build $buildNumber (id:$idString)")
        instance.service.unpin(idString, TypedString(comment))
    }

    override fun getArtifacts(parentPath: String, recursive: Boolean, hidden: Boolean): List<BuildArtifact> {
        val locator = "recursive:$recursive,hidden:$hidden"
        val fields = "file(${ArtifactFileBean.FIELDS})"
        return instance.service.artifactChildren(id.stringId, parentPath, locator, fields).file
                .filter { it.fullName != null && it.modificationTime != null }
                .map { BuildArtifactImpl(this, it.name!!, it.fullName!!, it.size, ZonedDateTime.parse(it.modificationTime!!, teamCityServiceDateFormat)) }
    }

    override fun findArtifact(pattern: String, parentPath: String): BuildArtifact {
        return findArtifact(pattern, parentPath, false)
    }

    override fun findArtifact(pattern: String, parentPath: String, recursive: Boolean): BuildArtifact {
        val list = getArtifacts(parentPath, recursive)
        val regexp = convertToJavaRegexp(pattern)
        val result = list.filter { regexp.matches(it.name) }
        if (result.isEmpty()) {
            val available = list.joinToString(",") { it.name }
            throw TeamCityQueryException("Artifact $pattern not found in build $buildNumber. Available artifacts: $available.")
        }
        if (result.size > 1) {
            val names = result.joinToString(",") { it.name }
            throw TeamCityQueryException("Several artifacts matching $pattern are found in build $buildNumber: $names.")
        }
        return result.first()
    }

    override fun downloadArtifacts(pattern: String, outputDir: File) {
        val list = getArtifacts(recursive = true)
        val regexp = convertToJavaRegexp(pattern)
        val matched = list.filter { regexp.matches(it.fullName) }
        if (matched.isEmpty()) {
            val available = list.joinToString(",") { it.fullName }
            throw TeamCityQueryException("No artifacts matching $pattern are found in build $buildNumber. Available artifacts: $available.")
        }
        outputDir.mkdirs()
        matched.forEach {
            it.download(File(outputDir, it.name))
        }
    }

    override fun downloadArtifact(artifactPath: String, output: File) {
        LOG.info("Downloading artifact '$artifactPath' from build $buildNumber (id:${id.stringId}) to $output")

        output.parentFile.mkdirs()
        FileOutputStream(output).use {
            downloadArtifactImpl(artifactPath, it)
        }

        LOG.debug("Artifact '$artifactPath' from build $buildNumber (id:${id.stringId}) downloaded to $output")
    }

    override fun downloadArtifact(artifactPath: String, output: OutputStream) {
        LOG.info("Downloading artifact '$artifactPath' from build $buildNumber (id:${id.stringId}) to $output")

        downloadArtifactImpl(artifactPath, output)

        LOG.debug("Artifact '$artifactPath' from build $buildNumber (id:${id.stringId}) downloaded to $output")
    }

    private fun downloadArtifactImpl(artifactPath: String, output: OutputStream) {
        val response = instance.service.artifactContent(id.stringId, artifactPath)
        val input = response.body.`in`()
        BufferedOutputStream(output).use {
            input.copyTo(it)
        }
    }

    override fun downloadBuildLog(output: File) {
        LOG.info("Downloading build log from build $buildNumber (id:${id.stringId}) to $output")

        val response = instance.service.buildLog(id.stringId)
        saveToFile(response, output)

        LOG.debug("Build log from build $buildNumber (id:${id.stringId}) downloaded to $output")
    }

    override fun cancel(comment: String, reAddIntoQueue: Boolean) {
        val request = BuildCancelRequestBean()
        request.comment = comment
        request.readdIntoQueue = reAddIntoQueue
        instance.service.cancelBuild(id.stringId, request)
    }

    override fun getWebUrl(): String = getHomeUrl()
    override fun fetchStatusText(): String? = statusText
    override fun fetchQueuedDate(): Date = Date.from(queuedDateTime.toInstant())
    override fun fetchStartDate(): Date? = startDateTime?.let { Date.from(it.toInstant()) }
    override fun fetchFinishDate(): Date? = finishDateTime?.let { Date.from(it.toInstant()) }
    override fun fetchParameters(): List<Parameter> = parameters
    override fun fetchRevisions(): List<Revision> = revisions
    override fun fetchChanges(): List<Change> = changes
    override fun fetchPinInfo(): PinInfo? = pinInfo
    override fun fetchTriggeredInfo(): TriggeredInfo? = triggeredInfo
    override val buildTypeId: BuildConfigurationId = buildConfigurationId
    override val queuedDate: Date
        get() = Date.from(queuedDateTime.toInstant())
    override val startDate: Date?
        get() = startDateTime?.let { Date.from(it.toInstant()) }
    override val finishDate: Date?
        get() = finishDateTime?.let { Date.from(it.toInstant()) }
}

private class BuildRunningInfoImpl(private val bean: BuildRunningInfoBean): BuildRunningInfo {
    override val percentageComplete: Int
        get() = bean.percentageComplete
    override val elapsedSeconds: Long
        get() = bean.elapsedSeconds
    override val estimatedTotalSeconds: Long
        get() = bean.estimatedTotalSeconds
    override val outdated: Boolean
        get() = bean.outdated
    override val probablyHanging: Boolean
        get() = bean.probablyHanging
}

private class BuildCommentInfoImpl(private val bean: BuildCommentBean,
                                   private val instance: TeamCityInstanceImpl): BuildCommentInfo {
    override val timestamp: ZonedDateTime
        get() = ZonedDateTime.parse(bean.timestamp!!, teamCityServiceDateFormat)
    override val user: User?
        get() = if (bean.user != null) UserImpl(bean.user!!, false, instance) else null
    override val text: String
        get() = bean.text ?: ""

    override fun toString(): String {
        return "BuildCommentInfo(timestamp=$timestamp,user=${user?.username},text=$text)"
    }
}

private class VcsRootImpl(bean: VcsRootBean,
                          isFullVcsRootBean: Boolean,
                          instance: TeamCityInstanceImpl) :
        BaseImpl<VcsRootBean>(bean, isFullVcsRootBean, instance), VcsRoot {

    override fun fetchFullBean(): VcsRootBean = instance.service.vcsRoot(idString)

    override fun toString(): String = "VcsRoot(id=$id, name=$name, url=$url"

    override val id: VcsRootId
        get() = VcsRootId(idString)

    override val name: String
        get() = notNull { it.name }

    val properties: List<NameValueProperty> by lazy {
        fullBean.properties!!.property!!.map { NameValueProperty(it) }
    }

    override val url: String?
        get() = getNameValueProperty(properties, "url")

    override val defaultBranch: String?
        get() = getNameValueProperty(properties, "branch")
}

private class BuildAgentPoolImpl(bean: BuildAgentPoolBean,
                                 isFullBean: Boolean,
                                 instance: TeamCityInstanceImpl) :
        BaseImpl<BuildAgentPoolBean>(bean, isFullBean, instance), BuildAgentPool {

    override fun fetchFullBean(): BuildAgentPoolBean = instance.service.agentPools("id:$idString")

    override fun toString(): String = "BuildAgentPool(id=$id, name=$name)"

    override val id: BuildAgentPoolId
        get() = BuildAgentPoolId(idString)

    override val name: String
        get() = notNull { it.name }

    override val projects: List<Project>
        get() = fullBean.projects?.project?.map { ProjectImpl(it, false, instance) } ?: emptyList()

    override val agents: List<BuildAgent>
        get() = fullBean.agents?.agent?.map { BuildAgentImpl(it, false, instance) } ?: emptyList()
}

private class BuildAgentImpl(bean: BuildAgentBean,
                                 isFullBean: Boolean,
                                 instance: TeamCityInstanceImpl) :
        BaseImpl<BuildAgentBean>(bean, isFullBean, instance), BuildAgent {

    override fun fetchFullBean(): BuildAgentBean = instance.service.agents("id:$idString")

    override fun toString(): String = "BuildAgent(id=$id, name=$name)"

    override val id: BuildAgentId
        get() = BuildAgentId(idString)

    override val name: String
        get() = notNull { it.name }

    override val pool: BuildAgentPool
        get() = BuildAgentPoolImpl(fullBean.pool!!, false, instance)

    override val connected: Boolean
        get() = notNull { it.connected }

    override val enabled: Boolean
        get() = notNull { it.enabled }
    override val authorized: Boolean
        get() = notNull { it.authorized }
    override val outdated: Boolean
        get() = !notNull { it.uptodate }
    override val ipAddress: String
        get() = notNull { it.ip }

    override val parameters: List<Parameter>
        get() = fullBean.properties!!.property!!.map { ParameterImpl(it) }

    override val enabledInfo: BuildAgentEnabledInfo?
        get() = fullBean.enabledInfo?.let { info ->
            info.comment?.let { comment ->
                BuildAgentEnabledInfoImpl(
                        user = comment.user?.let { UserImpl(it, false, instance) },
                        timestamp = ZonedDateTime.parse(comment.timestamp!!, teamCityServiceDateFormat),
                        text = comment.text ?: ""
                )
            }
        }

    override val authorizedInfo: BuildAgentAuthorizedInfo?
        get() = fullBean.authorizedInfo?.let { info ->
            info.comment?.let { comment ->
                BuildAgentAuthorizedInfoImpl(
                        user = comment.user?.let { UserImpl(it, false, instance) },
                        timestamp = ZonedDateTime.parse(comment.timestamp!!, teamCityServiceDateFormat),
                        text = comment.text ?: ""
                )
            }
        }

    override val currentBuild: Build?
        get() = fullBean.build?.let {
            // API may return an empty build bean, pass it as null
            if (it.id == null) null else BuildImpl(it, false, instance)
        }

    override fun getHomeUrl(): String = "${instance.serverUrl}/agentDetails.html?id=${id.stringId}"

    private class BuildAgentAuthorizedInfoImpl(
            override val user: User?,
            override val timestamp: ZonedDateTime,
            override val text: String) : BuildAgentAuthorizedInfo

    private class BuildAgentEnabledInfoImpl(
            override val user: User?,
            override val timestamp: ZonedDateTime,
            override val text: String) : BuildAgentEnabledInfo
}

private class VcsRootInstanceImpl(private val bean: VcsRootInstanceBean) : VcsRootInstance {
    override val vcsRootId: VcsRootId
        get() = VcsRootId(bean.`vcs-root-id`!!)

    override val name: String
        get() = bean.name!!
}

private class NameValueProperty(private val bean: NameValuePropertyBean) {
    val name: String
        get() = bean.name!!

    val value: String?
        get() = bean.value
}

private class BuildArtifactImpl(
        private val build: Build,
        override val name: String,
        override val fullName: String,
        override val size: Long?,
        override val modificationDateTime: ZonedDateTime) : BuildArtifact {

    override val modificationTime: Date
        get() = Date.from(modificationDateTime.toInstant())

    override fun download(output: File) {
        build.downloadArtifact(fullName, output)
    }
}

private class BuildQueueImpl(private val instance: TeamCityInstanceImpl): BuildQueue {
    override fun removeBuild(id: BuildId, comment: String, reAddIntoQueue: Boolean) {
        val request = BuildCancelRequestBean()
        request.comment = comment
        request.readdIntoQueue = reAddIntoQueue
        instance.service.removeQueuedBuild(id.stringId, request)
    }

    override fun queuedBuilds(projectId: ProjectId?): Sequence<Build> {
        val parameters = if (projectId == null) emptyList() else listOf("project:${projectId.stringId}")

        return lazyPaging(instance, {
            val buildLocator = if (parameters.isNotEmpty()) parameters.joinToString(",") else null
            LOG.debug("Retrieving queued builds from ${instance.serverUrl} using query '$buildLocator'")
            return@lazyPaging instance.service.queuedBuilds(locator = buildLocator)
        }) { buildsBean ->
            Page(
                    data = buildsBean.build.map { BuildImpl(it, false, instance) },
                    nextHref = buildsBean.nextHref
            )
        }
    }
}

private fun getNameValueProperty(properties: List<NameValueProperty>, name: String): String? = properties.singleOrNull { it.name == name}?.value

@Suppress("DEPRECATION")
private open class TestOccurrenceImpl(bean: TestOccurrenceBean): TestOccurrence {
    override val name = bean.name!!

    final override val status = when {
        bean.ignored == true -> TestStatus.IGNORED
        bean.status == "FAILURE" -> TestStatus.FAILED
        bean.status == "SUCCESS" -> TestStatus.SUCCESSFUL
        else -> TestStatus.UNKNOWN
    }

    override val duration = Duration.ofMillis(bean.duration ?: 0L)!!

    override val details = when (status) {
        TestStatus.IGNORED -> bean.ignoreDetails
        TestStatus.FAILED -> bean.details
        else -> null
    } ?: ""

    override val ignored: Boolean = bean.ignored ?: false

    override val currentlyMuted: Boolean = bean.currentlyMuted ?: false

    override val muted: Boolean = bean.muted ?: false

    override val buildId: BuildId = BuildId(bean.build!!.id!!)

    override val testId: TestId = TestId(bean.test!!.id!!)

    override fun toString() = "Test(name=$name, status=$status, duration=$duration, details=$details)"
}

private class TestRunImpl(bean: TestOccurrenceBean) : TestRun, TestOccurrenceImpl(bean)

private fun convertToJavaRegexp(pattern: String): Regex {
    return pattern.replace(".", "\\.").replace("*", ".*").replace("?", ".").toRegex()
}

private fun String.urlencode(): String = URLEncoder.encode(this, "UTF-8")

private fun getUserUrlPage(serverUrl: String,
                           pageName: String,
                           tab: String? = null,
                           projectId: ProjectId? = null,
                           buildId: BuildId? = null,
                           testNameId: TestId? = null,
                           userId: UserId? = null,
                           modId: ChangeId? = null,
                           personal: Boolean? = null,
                           buildTypeId: BuildConfigurationId? = null,
                           branch: String? = null): String {
    val params = mutableListOf<String>()

    tab?.let { params.add("tab=" + tab.urlencode()) }
    projectId?.let { params.add("projectId=" + projectId.stringId.urlencode()) }
    buildId?.let { params.add("buildId=" + buildId.stringId.urlencode()) }
    testNameId?.let { params.add("testNameId=" + testNameId.stringId.urlencode()) }
    userId?.let { params.add("userId=" + userId.stringId.urlencode()) }
    modId?.let { params.add("modId=" + modId.stringId.urlencode()) }
    personal?.let { params.add("personal=" + if (personal) "true" else "false") }
    buildTypeId?.let { params.add("buildTypeId=" + buildTypeId.stringId.urlencode()) }
    branch?.let { params.add("branch=" + branch.urlencode()) }

    return "$serverUrl/$pageName" +
            if (params.isNotEmpty()) "?${params.joinToString("&")}" else ""
}

private fun saveToFile(response: retrofit.client.Response, file: File) {
    file.parentFile.mkdirs()
    val input = response.body.`in`()
    BufferedOutputStream(FileOutputStream(file)).use {
        input.copyTo(it)
    }
}<|MERGE_RESOLUTION|>--- conflicted
+++ resolved
@@ -257,11 +257,7 @@
     private var until: Instant? = null
     private var status: BuildStatus? = BuildStatus.SUCCESS
     private var tags = ArrayList<String>()
-<<<<<<< HEAD
-    private var count: Int? = null
-=======
     private var limitResults: Int? = null
->>>>>>> a5475c12
     private var pageSize: Int? = null
     private var branch: String? = null
     private var includeAllBranches = false
@@ -363,22 +359,12 @@
         return this
     }
 
-    override fun pageSize(pageSize: Int): BuildLocator {
-        this.pageSize = pageSize
-        return this
-    }
-
     override fun latest(): Build? {
         return limitResults(1).all().firstOrNull()
     }
 
     override fun all(): Sequence<Build> {
-<<<<<<< HEAD
-        val count1 = count
-        val pageSize1 = pageSize
-=======
         val count = selectRestApiCountForPagedRequests(limitResults = limitResults, pageSize = pageSize)
->>>>>>> a5475c12
 
         val parameters = listOfNotNull(
                 buildConfigurationId?.stringId?.let { "buildType:$it" },
@@ -392,11 +378,7 @@
                     tags.joinToString(",", prefix = "tags:(", postfix = ")")
                 else null,
                 if (pinnedOnly) "pinned:true" else null,
-<<<<<<< HEAD
-                pageSize1?.let { "count:$it" },
-=======
                 count?.let { "count:$it" },
->>>>>>> a5475c12
 
                 since?.let {"sinceDate:${teamCityServiceDateFormat.withZone(ZoneOffset.UTC).format(it)}"},
                 until?.let {"untilDate:${teamCityServiceDateFormat.withZone(ZoneOffset.UTC).format(it)}"},
@@ -480,11 +462,7 @@
 }
 
 private class TestRunsLocatorImpl(private val instance: TeamCityInstanceImpl) : TestRunsLocator {
-<<<<<<< HEAD
-    private var count: Int? = null
-=======
     private var limitResults: Int? = null
->>>>>>> a5475c12
     private var pageSize: Int? = null
     private var buildId: BuildId? = null
     private var testId: TestId? = null
@@ -501,11 +479,6 @@
         return this
     }
 
-    override fun pageSize(pageSize: Int): TestRunsLocator {
-        this.pageSize= pageSize
-        return this
-    }
-
     override fun forProject(projectId: ProjectId): TestRunsLocator {
         this.affectedProjectId = projectId
         return this
@@ -527,12 +500,6 @@
     }
 
     override fun all(): Sequence<TestRun> {
-<<<<<<< HEAD
-        val count1 = count
-        val pageSize1 = pageSize
-
-=======
->>>>>>> a5475c12
         val statusLocator = when (testStatus) {
             null -> null
             TestStatus.FAILED -> "status:FAILURE"
@@ -543,11 +510,7 @@
 
         val count = selectRestApiCountForPagedRequests(limitResults = limitResults, pageSize = pageSize)
         val parameters = listOfNotNull(
-<<<<<<< HEAD
-                pageSize1?.let { "count:$it" },
-=======
                 count?.let { "count:$it" },
->>>>>>> a5475c12
                 affectedProjectId?.let { "affectedProject:$it" },
                 buildId?.let { "build:$it" },
                 testId?.let { "test:$it" },
