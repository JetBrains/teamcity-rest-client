--- conflicted
+++ resolved
@@ -101,19 +101,14 @@
     internal val service = RestAdapter.Builder()
             .setClient(Ok3Client(client))
             .setEndpoint("$serverUrl/$authMethod")
-<<<<<<< HEAD
-            .setLog({ restLog.debug(if (basicAuthHeader != null) it.replace(basicAuthHeader, "[REDACTED]") else it) })
-=======
-            .setLog { RestLOG.debug(if (basicAuthHeader != null) it.replace(basicAuthHeader, "[REDACTED]") else it) }
->>>>>>> 8af777be
+            .setLog { restLog.debug(if (basicAuthHeader != null) it.replace(basicAuthHeader, "[REDACTED]") else it) }
             .setLogLevel(if (logResponses) retrofit.RestAdapter.LogLevel.FULL else retrofit.RestAdapter.LogLevel.HEADERS_AND_ARGS)
             .setRequestInterceptor { request ->
                 if (basicAuthHeader != null) {
                     request.addHeader("Authorization", "Basic $basicAuthHeader")
                 }
-<<<<<<< HEAD
-            })
-            .setErrorHandler({
+            }
+            .setErrorHandler {
                 val responseText = try {
                     it.response.body.`in`().reader().use { it.readText() }
                 } catch (t: Throwable) {
@@ -122,11 +117,7 @@
                 }
 
                 throw TeamCityConversationException("Failed to connect to ${it.url}: ${it.message} $responseText", it)
-            })
-=======
             }
-            .setErrorHandler { throw TeamCityConversationException("Failed to connect to ${it.url}: ${it.message}", it) }
->>>>>>> 8af777be
             .build()
             .create(TeamCityService::class.java)
 
@@ -148,14 +139,12 @@
 
     override fun rootProject(): Project = project(ProjectId("_Root"))
 
-<<<<<<< HEAD
     override fun user(id: UserId): User = UserImpl(service.users("id:${id.stringId}"), true, this)
 
     override fun users(): UserLocator = UserLocatorImpl(this)
-=======
-    override fun change(buildType: BuildConfigurationId, vcsRevision: String): Change = 
+
+    override fun change(buildType: BuildConfigurationId, vcsRevision: String): Change =
             ChangeImpl(service.change(buildType.stringId, vcsRevision), this)
->>>>>>> 8af777be
 
     override fun getWebUrl(projectId: ProjectId, branch: String?): String =
         getUserUrlPage(serverUrl, "project.html", projectId = projectId, branch = branch)
@@ -255,16 +244,12 @@
         return this
     }
 
-<<<<<<< HEAD
     override fun snapshotDependencyTo(buildId: BuildId): BuildLocator {
         this.snapshotDependencyTo = buildId
         return this
     }
 
-    fun withNumber(buildNumber: String): BuildLocator {
-=======
     override fun withNumber(buildNumber: String): BuildLocator {
->>>>>>> 8af777be
         this.number = buildNumber
         return this
     }
@@ -335,23 +320,16 @@
         return limitResults(1).list().firstOrNull()
     }
 
-<<<<<<< HEAD
     override fun list(): Sequence<Build> {
         val count1 = count
 
-=======
-    override fun list(): List<Build> {
->>>>>>> 8af777be
         val parameters = listOfNotNull(
                 buildConfigurationId?.stringId?.let { "buildType:$it" },
                 snapshotDependencyTo?.stringId?.let { "snapshotDependency:(to:(id:$it))" },
                 number?.let { "number:$it" },
-<<<<<<< HEAD
                 running?.let { "running:$it" },
                 canceled?.let { "canceled:$it" },
-=======
                 vcsRevision?.let { "revision:$it" },
->>>>>>> 8af777be
                 status?.name?.let { "status:$it" },
                 if (!tags.isEmpty())
                     tags.joinToString(",", prefix = "tags:(", postfix = ")")
@@ -993,7 +971,6 @@
     }
 }
 
-<<<<<<< HEAD
 private class BuildQueueImpl(private val instance: TeamCityInstanceImpl): BuildQueue {
     override fun triggerBuild(buildTypeId: BuildConfigurationId,
                      parameters: Map<String, String>?,
@@ -1074,9 +1051,6 @@
 
     override fun toString() = "Test(name=$name, status=$status, duration=$duration, details=$details)"
 }
-=======
-private fun getNameValueProperty(properties: List<NameValueProperty>, name: String): String? = properties.single { it.name == name}.value
->>>>>>> 8af777be
 
 private fun convertToJavaRegexp(pattern: String): Regex {
     return pattern.replace(".", "\\.").replace("*", ".*").replace("?", ".").toRegex()
