--- conflicted
+++ resolved
@@ -434,7 +434,12 @@
     val destinationPath: String?
 }
 
-<<<<<<< HEAD
+open class TeamCityRestException(message: String?, cause: Throwable?) : RuntimeException(message, cause)
+
+open class TeamCityQueryException(message: String?, cause: Throwable? = null) : TeamCityRestException(message, cause)
+
+open class TeamCityConversationException(message: String?, cause: Throwable? = null) : TeamCityRestException(message, cause)
+
 interface BuildQueue {
     fun triggerBuild(buildTypeId: BuildConfigurationId,
                      parameters: Map<String, String>? = null,
@@ -450,12 +455,4 @@
 
 interface BuildResults {
     fun tests(id: BuildId)
-}
-
-=======
->>>>>>> aecda404
-open class TeamCityRestException(message: String?, cause: Throwable?) : RuntimeException(message, cause)
-
-open class TeamCityQueryException(message: String?, cause: Throwable? = null) : TeamCityRestException(message, cause)
-
-open class TeamCityConversationException(message: String?, cause: Throwable? = null) : TeamCityRestException(message, cause)+}